--- conflicted
+++ resolved
@@ -34,14 +34,14 @@
     __nature__ = "SimulSurvey"
 
     PROPERTIES         = ["generator", "instruments","plan"]
-    SIDE_PROPERTIES    = ["cadence", "blinded_bias"]
+    SIDE_PROPERTIES    = ["cadence", "blinded_bias", "phase_range"]
     DERIVED_PROPERTIES = ["obs_fields", "obs_ccd",
                           "non_field_obs", "non_field_obs_ccd",
                           "non_field_obs_exist"]
 
     def __init__(self, generator=None, plan=None,
                  instprop=None, blinded_bias=None,
-                 empty=False):
+                 phase_range=None, empty=False):
         """
         Parameters:
         ----------
@@ -52,9 +52,9 @@
         if empty:
             return
 
-        self.create(generator, plan, instprop, blinded_bias)
-
-    def create(self, generator, plan, instprop, blinded_bias):
+        self.create(generator, plan, instprop, blinded_bias, phase_range)
+
+    def create(self, generator, plan, instprop, blinded_bias, phase_range):
         """
         """
         if generator is not None:
@@ -68,6 +68,9 @@
 
         if blinded_bias is not None:
             self.set_blinded_bias(blinded_bias)
+
+        if phase_range is not None:
+            self.set_phase_range(phase_range)
 
     # =========================== #
     # = Main Methods            = #
@@ -256,6 +259,13 @@
         self._side_properties['blinded_bias'] = {k: np.random.uniform(-v, v) 
                                             for k, v in bias.items()}
 
+    def set_phase_range(self, phase_range):
+        """
+        """
+        if len(phase_range) != 2:
+            raise ValueError('phase_range must contain exactly two floats')
+        self._side_properties['phase_range'] = phase_range
+
     # ---------------------- #
     # - Add Stuffs         - #
     # ---------------------- #
@@ -321,8 +331,8 @@
         # - Based on the model get a reasonable time scale for each transient
         mjd = self.generator.mjd
         z = np.array(self.generator.zcmb)
-        mjd_range = [mjd + self.generator.model._source.minphase()*(1+z) - 14, 
-                     mjd + self.generator.model._source.maxphase()*(1+z)]
+        mjd_range = [mjd + self.phase_range[0] * (1+z), 
+                     mjd + self.phase_range[1] * (1+z)]
 
         # -----------------------
         # - Let's build the tables
@@ -424,6 +434,16 @@
     def blinded_bias(self):
         """Blinded bias applied to specific bands for all observations"""
         return self._side_properties["blinded_bias"]
+
+    @property
+    def phase_range(self):
+        """Phase range for lightcurve generation, default derived from model source
+        with 14 rest-frame days prior to t0"""
+        if self._side_properties["phase_range"] is not None:
+            return self._side_properties["phase_range"]
+        else:
+            return (self.generator.model._source.minphase() - 14,
+                    self.generator.model._source.maxphase())
 
     # ------------------
     # - Derived values
@@ -649,13 +669,8 @@
             return tmp['field'], tmp.get('ccd', None)
         else:
             return None, None
-<<<<<<< HEAD
-        
+
     def get_non_field_obs(self, ra, dec, progress_bar=False, notebook=False):
-=======
-
-    def get_non_field_obs(self, ra, dec, progress_bar=False):
->>>>>>> 977328cb
         """
         """
         observed = False
